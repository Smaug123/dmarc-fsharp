--- conflicted
+++ resolved
@@ -15,13 +15,8 @@
 
     <ItemGroup>
         <PackageReference Include="FsUnit" Version="6.0.0" />
-<<<<<<< HEAD
-        <PackageReference Include="Microsoft.NET.Test.Sdk" Version="17.10.0"/>
+        <PackageReference Include="Microsoft.NET.Test.Sdk" Version="17.11.0"/>
         <PackageReference Include="NUnit" Version="4.2.1"/>
-=======
-        <PackageReference Include="Microsoft.NET.Test.Sdk" Version="17.11.0"/>
-        <PackageReference Include="NUnit" Version="4.1.0"/>
->>>>>>> ffc67311
         <PackageReference Include="NUnit3TestAdapter" Version="4.6.0"/>
     </ItemGroup>
 
